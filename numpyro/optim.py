# Copyright Contributors to the Pyro project.
# SPDX-License-Identifier: Apache-2.0

"""
Optimizer classes defined here are light wrappers over the corresponding optimizers
sourced from :mod:`jax.experimental.optimizers` with an interface that is better
suited for working with NumPyro inference algorithms.
"""

from collections import namedtuple
from typing import Callable, Tuple, TypeVar

from jax import lax, value_and_grad
from jax.experimental import optimizers
from jax.flatten_util import ravel_pytree
import jax.numpy as jnp
from jax.scipy.optimize import minimize
from jax.tree_util import register_pytree_node, tree_map

__all__ = [
    'Adam',
    'Adagrad',
    'ClippedAdam',
    'Minimize',
    'Momentum',
    'RMSProp',
    'RMSPropMomentum',
    'SGD',
    'SM3',
]

_Params = TypeVar('_Params')
_OptState = TypeVar('_OptState')
_IterOptState = Tuple[int, _OptState]


class _NumPyroOptim(object):
    def __init__(self, optim_fn: Callable, *args, **kwargs) -> None:
        self.init_fn, self.update_fn, self.get_params_fn = optim_fn(*args, **kwargs)

    def init(self, params: _Params) -> _IterOptState:
        """
        Initialize the optimizer with parameters designated to be optimized.

        :param params: a collection of numpy arrays.
        :return: initial optimizer state.
        """
        opt_state = self.init_fn(params)
        return jnp.array(0), opt_state

    def update(self, g: _Params, state: _IterOptState) -> _IterOptState:
        """
        Gradient update for the optimizer.

        :param g: gradient information for parameters.
        :param state: current optimizer state.
        :return: new optimizer state after the update.
        """
        i, opt_state = state
        opt_state = self.update_fn(i, g, opt_state)
        return i + 1, opt_state

    def eval_and_update(self, fn: Callable, state: _IterOptState) -> _IterOptState:
        """
        Performs an optimization step for the objective function `fn`.
        For most optimizers, the update is performed based on the gradient
        of the objective function w.r.t. the current state. However, for
        some optimizers such as :class:`Minimize`, the update is performed
        by reevaluating the function multiple times to get optimal
        parameters.

        :param fn: objective function.
        :param state: current optimizer state.
        :return: a pair of the output of objective function and the new optimizer state.
        """
        params = self.get_params(state)
        out, grads = value_and_grad(fn)(params)
        return out, self.update(grads, state)

    def eval_and_stable_update(self, fn: Callable, state: _IterOptState) -> _IterOptState:
        """
<<<<<<< HEAD
        Likes :meth:`eval_and_update` but when the value of objective function
=======
        Like :meth:`eval_and_update` but when the value of the objective function
>>>>>>> ed7cbf18
        or the gradients are not finite, we will not update the input `state`
        and will set the objective output to `nan`.

        :param fn: objective function.
        :param state: current optimizer state.
        :return: a pair of the output of objective function and the new optimizer state.
        """
        params = self.get_params(state)
        out, grads = value_and_grad(fn)(params)
        out, state = lax.cond(jnp.isfinite(out) & jnp.isfinite(ravel_pytree(grads)[0]).all(),
                              lambda _: (out, self.update(grads, state)),
                              lambda _: (jnp.nan, state),
                              None)
        return out, state

    def get_params(self, state: _IterOptState) -> _Params:
        """
        Get current parameter values.

        :param state: current optimizer state.
        :return: collection with current value for parameters.
        """
        _, opt_state = state
        return self.get_params_fn(opt_state)


def _add_doc(fn):
    def _wrapped(cls):
        cls.__doc__ = 'Wrapper class for the JAX optimizer: :func:`~jax.experimental.optimizers.{}`'\
            .format(fn.__name__)
        return cls

    return _wrapped


@_add_doc(optimizers.adam)
class Adam(_NumPyroOptim):
    def __init__(self, *args, **kwargs):
        super(Adam, self).__init__(optimizers.adam, *args, **kwargs)


class ClippedAdam(_NumPyroOptim):
    """
    :class:`~numpyro.optim.Adam` optimizer with gradient clipping.

    :param float clip_norm: All gradient values will be clipped between
        `[-clip_norm, clip_norm]`.

    **Reference:**

    `A Method for Stochastic Optimization`, Diederik P. Kingma, Jimmy Ba
    https://arxiv.org/abs/1412.6980
    """
    def __init__(self, *args, clip_norm=10., **kwargs):
        self.clip_norm = clip_norm
        super(ClippedAdam, self).__init__(optimizers.adam, *args, **kwargs)

    def update(self, g, state):
        i, opt_state = state
        # clip norm
        g = tree_map(lambda g_: jnp.clip(g_, a_min=-self.clip_norm, a_max=self.clip_norm), g)
        opt_state = self.update_fn(i, g, opt_state)
        return i + 1, opt_state


@_add_doc(optimizers.adagrad)
class Adagrad(_NumPyroOptim):
    def __init__(self, *args, **kwargs):
        super(Adagrad, self).__init__(optimizers.adagrad, *args, **kwargs)


@_add_doc(optimizers.momentum)
class Momentum(_NumPyroOptim):
    def __init__(self, *args, **kwargs):
        super(Momentum, self).__init__(optimizers.momentum, *args, **kwargs)


@_add_doc(optimizers.rmsprop)
class RMSProp(_NumPyroOptim):
    def __init__(self, *args, **kwargs):
        super(RMSProp, self).__init__(optimizers.rmsprop, *args, **kwargs)


@_add_doc(optimizers.rmsprop_momentum)
class RMSPropMomentum(_NumPyroOptim):
    def __init__(self, *args, **kwargs):
        super(RMSPropMomentum, self).__init__(optimizers.rmsprop_momentum, *args, **kwargs)


@_add_doc(optimizers.sgd)
class SGD(_NumPyroOptim):
    def __init__(self, *args, **kwargs):
        super(SGD, self).__init__(optimizers.sgd, *args, **kwargs)


@_add_doc(optimizers.sm3)
class SM3(_NumPyroOptim):
    def __init__(self, *args, **kwargs):
        super(SM3, self).__init__(optimizers.sm3, *args, **kwargs)


# TODO: currently, jax.scipy.optimize.minimize only supports 1D input,
# so we need to add the following mechanism to transform params to flat_params
# and pass `unravel_fn` arround.
# When arbitrary pytree is supported in JAX, we can just simply use
# identity functions for `init_fn` and `get_params`.
_MinimizeState = namedtuple("MinimizeState", ["flat_params", "unravel_fn"])
register_pytree_node(
    _MinimizeState,
    lambda state: ((state.flat_params,), (state.unravel_fn,)),
    lambda data, xs: _MinimizeState(xs[0], data[0]))


def _minimize_wrapper():
    def init_fn(params):
        flat_params, unravel_fn = ravel_pytree(params)
        return _MinimizeState(flat_params, unravel_fn)

    def update_fn(i, grad_tree, opt_state):
        # we don't use update_fn in Minimize, so let it do nothing
        return opt_state

    def get_params(opt_state):
        flat_params, unravel_fn = opt_state
        return unravel_fn(flat_params)

    return init_fn, update_fn, get_params


class Minimize(_NumPyroOptim):
    """
    Wrapper class for the JAX minimizer: :func:`~jax.scipy.optimize.minimize`.

    .. warnings: This optimizer is intended to be used with static guides such
        as empty guides (maximum likelihood estimate), delta guides (MAP estimate),
        or :class:`~numpyro.infer.autoguide.AutoLaplaceApproximation`.
        Using this in stochastic setting is either expensive or hard to converge.

    **Example:**

    .. doctest::

        >>> from numpy.testing import assert_allclose
        >>> from jax import random
        >>> import jax.numpy as jnp
        >>> import numpyro
        >>> import numpyro.distributions as dist
        >>> from numpyro.infer import SVI, Trace_ELBO
        >>> from numpyro.infer.autoguide import AutoLaplaceApproximation

        >>> def model(x, y):
        ...     a = numpyro.sample("a", dist.Normal(0, 1))
        ...     b = numpyro.sample("b", dist.Normal(0, 1))
        ...     with numpyro.plate("N", y.shape[0]):
        ...         numpyro.sample("obs", dist.Normal(a + b * x, 0.1), obs=y)

        >>> x = jnp.linspace(0, 10, 100)
        >>> y = 3 * x + 2
        >>> optimizer = numpyro.optim.Minimize()
        >>> guide = AutoLaplaceApproximation(model)
        >>> svi = SVI(model, guide, optimizer, loss=Trace_ELBO())
        >>> init_state = svi.init(random.PRNGKey(0), x, y)
        >>> optimal_state, loss = svi.update(init_state, x, y)
        >>> params = svi.get_params(optimal_state)  # get guide's parameters
        >>> quantiles = guide.quantiles(params, 0.5)  # get means of posterior samples
        >>> assert_allclose(quantiles["a"], 2., atol=1e-3)
        >>> assert_allclose(quantiles["b"], 3., atol=1e-3)
    """
    def __init__(self, method="BFGS", **kwargs):
        super().__init__(_minimize_wrapper)
        self._method = method
        self._kwargs = kwargs

    def eval_and_update(self, fn: Callable, state: _IterOptState) -> _IterOptState:
        i, (flat_params, unravel_fn) = state
        results = minimize(lambda x: fn(unravel_fn(x)), flat_params, (),
                           method=self._method, **self._kwargs)
        flat_params, out = results.x, results.fun
        state = (i + 1, _MinimizeState(flat_params, unravel_fn))
        return out, state<|MERGE_RESOLUTION|>--- conflicted
+++ resolved
@@ -79,11 +79,7 @@
 
     def eval_and_stable_update(self, fn: Callable, state: _IterOptState) -> _IterOptState:
         """
-<<<<<<< HEAD
-        Likes :meth:`eval_and_update` but when the value of objective function
-=======
         Like :meth:`eval_and_update` but when the value of the objective function
->>>>>>> ed7cbf18
         or the gradients are not finite, we will not update the input `state`
         and will set the objective output to `nan`.
 
